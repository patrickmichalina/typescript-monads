{
  "name": "typescript-monads",
  "version": "0.0.0-development",
  "description": "Write better TypeScript code",
  "main": "index.js",
  "author": "Patrick Michalina <patrickmichalina@mac.com> (https://patrickmichalina.com)",
  "license": "MIT",
  "repository": {
    "type": "git",
    "url": "https://github.com/patrickmichalina/typescript-monads"
  },
  "keywords": [
    "typescript",
    "javascript",
    "monads",
    "maybe",
    "result",
    "either",
    "functional"
  ],
  "scripts": {
    "test": "jest",
    "test.watch": "jest --watch",
<<<<<<< HEAD
    "dist": "ts-node ./scripts/publish-prep.ts",
    "lint": "tslint --project tsconfig.json --config tslint.json",
    "rollup": "rollup dist/index.js --file dist/index.js -m --format umd --name \"typescript-monads\"",
    "build": "tsc -p tsconfig.build.json && npm run rollup && uglifyjs dist/index.js -o dist/index.min.js --source-map"
=======
    "build": "tsc && npm run rollup && uglifyjs dist/index.js -o dist/index.min.js --source-map",
    "dist": "ts-node ./scripts/publish-prep.ts",
    "lint": "tslint --project tsconfig.json --config tslint.json",
    "rollup": "rollup dist/index.js --file dist/index.js -m --format umd --name \"typescript-monads\""
>>>>>>> ec8a8f96
  },
  "release": {
    "pkgRoot": "dist"
  },
  "devDependencies": {
    "@types/jest": "^23.3.3",
    "@types/node": "^10.11.4",
    "codecov": "^3.1.0",
    "jest": "23.6.0",
    "jest-junit": "^5.2.0",
    "rollup": "^0.66.4",
    "semantic-release": "^15.9.17",
    "ts-jest": "23.10.3",
    "ts-node": "^7.0.1",
    "tslint": "^5.11.0",
    "tslint-immutable": "^4.7.0",
    "typescript": "^3.1.1",
    "uglify-js": "^3.4.9"
  },
  "jest": {
    "testURL": "http://localhost",
    "collectCoverage": true,
    "collectCoverageFrom": [
      "src/**/*.ts"
    ],
    "reporters": [
      "default",
      "jest-junit"
    ],
    "transform": {
      "^.+\\.tsx?$": "ts-jest"
    },
    "testRegex": "(/__tests__/.*|(\\.|/)(test|spec))\\.(ts?)$",
    "moduleFileExtensions": [
      "ts",
      "tsx",
      "js",
      "jsx",
      "json",
      "node"
    ]
  }
}<|MERGE_RESOLUTION|>--- conflicted
+++ resolved
@@ -21,17 +21,10 @@
   "scripts": {
     "test": "jest",
     "test.watch": "jest --watch",
-<<<<<<< HEAD
-    "dist": "ts-node ./scripts/publish-prep.ts",
-    "lint": "tslint --project tsconfig.json --config tslint.json",
-    "rollup": "rollup dist/index.js --file dist/index.js -m --format umd --name \"typescript-monads\"",
-    "build": "tsc -p tsconfig.build.json && npm run rollup && uglifyjs dist/index.js -o dist/index.min.js --source-map"
-=======
     "build": "tsc && npm run rollup && uglifyjs dist/index.js -o dist/index.min.js --source-map",
     "dist": "ts-node ./scripts/publish-prep.ts",
     "lint": "tslint --project tsconfig.json --config tslint.json",
     "rollup": "rollup dist/index.js --file dist/index.js -m --format umd --name \"typescript-monads\""
->>>>>>> ec8a8f96
   },
   "release": {
     "pkgRoot": "dist"
